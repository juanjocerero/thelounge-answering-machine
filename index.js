--- conflicted
+++ resolved
@@ -61,8 +61,6 @@
         }
     };
 }
-
-<<<<<<< HEAD
 const answeringMachineCommand = {
     input(client, target, command, args) {
         const [subcommand] = args;
@@ -70,23 +68,6 @@
         const {api} = this; // Get the api object from the command context
 
         const tellUser = (message) => client.runAsUser(`/echo [Answering Machine] ${message}`, target.chan.id);
-=======
-module.exports = {
-    onServerStart: function(api) {
-        console.info('[answering-machine] Plugin loaded. Running onServerStart.');
-
-        let rules = [];
-        try {
-            const rulesPath = path.join(__dirname, 'rules.json');
-            console.info(`[answering-machine] Loading rules from: ${rulesPath}`);
-            const rulesFile = fs.readFileSync(rulesPath, 'utf8');
-            rules = JSON.parse(rulesFile);
-            console.info(`[answering-machine] Rules file loaded successfully. Found ${rules.length} rules.`);
-        } catch (error) {
-            console.error(`[answering-machine] Error reading or parsing rules.json. The plugin won't work.`, error);
-            return; // Detenemos la ejecución si no hay reglas
-        }
->>>>>>> 0f02f110
 
         switch ((subcommand || '').toLowerCase()) {
             case 'start': {
@@ -95,7 +76,6 @@
                     return;
                 }
 
-<<<<<<< HEAD
                 const handler = createPrivmsgHandler(client, network, api);
                 network.irc.on('privmsg', handler);
                 activeListeners.set(network.uuid, { handler, client });
@@ -137,33 +117,12 @@
             default: {
                 tellUser("Usage: /answeringmachine <start|stop|status|reload>");
                 return;
-=======
-        console.log(`[answering-machine] Found ${clients.length} connected clients. Attaching listeners...`);
-
-        for (const client of clients) {
-            console.log(`[answering-machine] Processing existing client: '${client.name}'`);
-            for (const network of client.networks) {
-                attachListener(client, network, rules, api);
->>>>>>> 0f02f110
             }
         }
     },
     allowDisconnected: false,
 };
 
-<<<<<<< HEAD
-module.exports = {
-    onServerStart(api) {
-        console.info('[Answering Machine] Plugin loaded.');
-        // Give the command object a reference to the API
-        answeringMachineCommand.api = api;
-        // Initial load of rules on startup
-        loadRules();
-        // Register the command with TheLounge
-        api.Commands.add('answeringmachine', answeringMachineCommand);
-        console.info('[Answering Machine] Command /answeringmachine registered.');
-    },
-=======
         clientManager.on('network:new', (data) => {
             console.log(`[answering-machine] Attaching to new network for user '${data.client.name}'.`);
             attachListener(data.client, data.network, rules, api);
@@ -176,5 +135,4 @@
             }
         });
     }
->>>>>>> 0f02f110
 };